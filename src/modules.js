import { spawn } from 'child_process'
import path from 'path'
import fs from 'fs'
import Promise from 'bluebird'
import _ from 'lodash'
import moment from 'moment'
import axios from 'axios'
import { createConfig } from './configurator'
import helpers from './helpers'

import { print, isDeveloping, npmCmd, resolveModuleRootPath, resolveFromDir, resolveProjectFile } from './util'

const MODULES_URL = 'https://s3.amazonaws.com/botpress-io/all-modules.json'
const FETCH_TIMEOUT = 5000

module.exports = (logger, projectLocation, dataLocation, kvs) => {
  const log = (level, ...args) => {
    if (logger && logger[level]) {
      logger[level].apply(this, args)
    } else {
      print.apply(this, [level, ...args])
    }
  }

  const fetchAllModules = () => {
    return axios
      .get(MODULES_URL, { timeout: FETCH_TIMEOUT })
      .then(({ data }) => data)
      .catch(() => logger.error('Could not fetch modules'))
  }

  const loadModules = async (moduleDefinitions, botpress) => {
    let loadedCount = 0
    const loadedModules = {}

    await Promise.mapSeries(moduleDefinitions, async mod => {
      let loader = null
      try {
        // eslint-disable-next-line no-eval
        loader = eval('require')(mod.entry)
      } catch (err) {
        return logger.error(`Error loading module "${mod.name}": ` + err.message)
      }

      if (typeof loader !== 'object') {
        return logger.warn(`Ignoring module ${mod.name}. Invalid entry point signature.`)
      }

      mod.handlers = loader

      try {
        mod.configuration = createConfig({
          kvs: kvs,
          name: mod.name,
          botfile: botpress.botfile,
          projectLocation,
          options: loader.config || {}
        })
      } catch (err) {
        logger.error(`Invalid module configuration in module ${mod.name}:`, err)
      }

      try {
<<<<<<< HEAD
        loader.init && (await loader.init(botpress, mod.configuration))
=======
        loader.init && loader.init(botpress, mod.configuration, helpers)
>>>>>>> 0f35e87c
      } catch (err) {
        logger.warn('Error during module initialization: ', err)
      }

      loadedModules[mod.name] = mod
      logger.info(`Loaded ${mod.name}, version ${mod.version}`)
      loadedCount++
    })

    if (loadedCount > 0) {
      logger.info(`Loaded ${loadedCount} modules`)
    }

    return loadedModules
  }

  const scanModules = () => {
    const packagePath = path.join(projectLocation, 'package.json')

    if (!fs.existsSync(packagePath)) {
      return logger.warn(
        'No package.json found at project root, ' + "which means botpress can't load any module for the bot."
      )
    }

    // eslint-disable-next-line no-eval
    const botPackage = eval('require')(packagePath)

    let deps = botPackage.dependencies || {}
    if (isDeveloping) {
      deps = _.merge(deps, botPackage.devDependencies || {})
    }

    return _.reduce(
      deps,
      (result, value, key) => {
        if (!/^botpress-/i.test(key)) {
          return result
        }
        const entry = resolveFromDir(projectLocation, key)
        if (!entry) {
          return result
        }
        const root = resolveModuleRootPath(entry)
        if (!root) {
          return result
        }

        // eslint-disable-next-line no-eval
        const modulePackage = eval('require')(path.join(root, 'package.json'))
        if (!modulePackage.botpress) {
          return result
        }

        return (
          result.push({
            name: key,
            root: root,
            homepage: modulePackage.homepage,
            settings: modulePackage.botpress,
            version: modulePackage.version,
            entry: entry
          }) && result
        )
      },
      []
    )
  }

  const listInstalledModules = () => {
    const packagePath = resolveProjectFile('package.json', projectLocation, true)
    const { dependencies } = JSON.parse(fs.readFileSync(packagePath))
    const prodDeps = _.keys(dependencies)

    return _.filter(prodDeps, dep => /botpress-.+/i.test(dep))
  }

  const mapModuleList = modules => {
    const installed = listInstalledModules()
    return modules.map(mod => ({
      name: mod.name,
      stars: mod.github.stargazers_count,
      forks: mod.github.forks_count,
      docLink: mod.homepage,
      version: mod['dist-tags'].latest,
      keywords: mod.keywords,
      fullName: mod.github.full_name,
      updated: mod.github.updated_at,
      issues: mod.github.open_issues_count,
      icon: mod.package.botpress.menuIcon,
      description: mod.description,
      installed: _.includes(installed, mod.name),
      license: mod.license,
      author: !mod.author.name ? mod.author : mod.author.name,
      title: mod.title,
      category: mod.category,
      featured: mod.featured,
      popular: mod.popular,
      official: mod.official
    }))
  }

  const listAllCommunityModules = Promise.method(() => {
    if (!fs) {
      return [] // TODO Fetch & return
    }

    const modulesCachePath = path.join(dataLocation, './modules-cache.json')
    if (!fs.existsSync(modulesCachePath)) {
      fs.writeFileSync(
        modulesCachePath,
        JSON.stringify({
          modules: [],
          updated: null
        })
      )
    }

    const { modules, updated } = JSON.parse(fs.readFileSync(modulesCachePath))

    if (updated && moment().diff(moment(updated), 'minutes') <= 30) {
      return mapModuleList(modules)
    }

    return Promise.props({
      newModules: fetchAllModules()
    }).then(({ newModules }) => {
      if (!newModules || !newModules.length) {
        if (modules.length > 0) {
          logger.debug('Fetched invalid modules. Report this to the Botpress Team.')
          return mapModuleList(modules)
        } else {
          newModules = newModules || []
        }
      }

      fs.writeFileSync(
        modulesCachePath,
        JSON.stringify({
          modules: newModules,
          updated: new Date()
        })
      )

      return mapModuleList(newModules)
    })
  })

  const getRandomCommunityHero = Promise.method(() => {
    const modulesCachePath = path.join(dataLocation, './modules-cache.json')

    return listAllCommunityModules().then(() => {
      const { modules } = JSON.parse(fs.readFileSync(modulesCachePath))

      const module = _.sample(modules)

      if (!module) {
        return {
          username: 'danyfs',
          github: 'https://github.com/danyfs',
          avatar: 'https://avatars1.githubusercontent.com/u/5629987?v=3',
          contributions: 'many',
          module: 'botpress'
        }
      }

      const hero = _.sample(module.contributors)

      return {
        username: hero.login,
        github: hero.html_url,
        avatar: hero.avatar_url,
        contributions: hero.contributions,
        module: module.name
      }
    })
  })

  return {
    listAllCommunityModules,
    getRandomCommunityHero,
    listInstalled: listInstalledModules,
    _scan: scanModules,
    _load: loadModules
  }
}<|MERGE_RESOLUTION|>--- conflicted
+++ resolved
@@ -61,11 +61,7 @@
       }
 
       try {
-<<<<<<< HEAD
-        loader.init && (await loader.init(botpress, mod.configuration))
-=======
-        loader.init && loader.init(botpress, mod.configuration, helpers)
->>>>>>> 0f35e87c
+        loader.init && (await loader.init(botpress, mod.configuration, helpers))
       } catch (err) {
         logger.warn('Error during module initialization: ', err)
       }
