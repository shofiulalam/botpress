import { spawn } from 'child_process'
import path from 'path'
import fs from 'fs'
import Promise from 'bluebird'
import _ from 'lodash'
import moment from 'moment'
import axios from 'axios'
import { createConfig } from './configurator'

import { print, isDeveloping, npmCmd, resolveModuleRootPath, resolveFromDir, resolveProjectFile } from './util'

const MODULES_URL = 'https://s3.amazonaws.com/botpress-io/all-modules.json'
const FETCH_TIMEOUT = 5000

module.exports = (logger, projectLocation, dataLocation, kvs) => {
  const log = (level, ...args) => {
    if (logger && logger[level]) {
      logger[level].apply(this, args)
    } else {
      print.apply(this, [level, ...args])
    }
  }

  const fetchAllModules = () => {
    return axios
      .get(MODULES_URL, { timeout: FETCH_TIMEOUT })
      .then(({ data }) => data)
      .catch(() => logger.error('Could not fetch modules'))
  }

  const loadModules = async (moduleDefinitions, botpress) => {
    let loadedCount = 0
    const loadedModules = {}

    await Promise.mapSeries(moduleDefinitions, async mod => {
      let loader = null
      try {
        // eslint-disable-next-line no-eval
        loader = eval('require')(mod.entry)
      } catch (err) {
        return logger.error(`Error loading module "${mod.name}": ` + err.message)
      }

      if (typeof loader !== 'object') {
        return logger.warn(`Ignoring module ${mod.name}. Invalid entry point signature.`)
      }

      mod.handlers = loader

      try {
        mod.configuration = createConfig({
          kvs: kvs,
          name: mod.name,
          botfile: botpress.botfile,
          projectLocation,
          options: loader.config || {}
        })
      } catch (err) {
        logger.error(`Invalid module configuration in module ${mod.name}:`, err)
      }

      try {
        loader.init && (await loader.init(botpress, mod.configuration))
      } catch (err) {
        logger.warn('Error during module initialization: ', err)
      }

      loadedModules[mod.name] = mod
      logger.info(`Loaded ${mod.name}, version ${mod.version}`)
      loadedCount++
    })

    if (loadedCount > 0) {
      logger.info(`Loaded ${loadedCount} modules`)
    }

    return loadedModules
  }

  const scanModules = () => {
    const packagePath = path.join(projectLocation, 'package.json')

    if (!fs.existsSync(packagePath)) {
      return logger.warn(
        'No package.json found at project root, ' + "which means botpress can't load any module for the bot."
      )
    }

    // eslint-disable-next-line no-eval
    const botPackage = eval('require')(packagePath)

    let deps = botPackage.dependencies || {}
    if (isDeveloping) {
      deps = _.merge(deps, botPackage.devDependencies || {})
    }

    return _.reduce(
      deps,
      (result, value, key) => {
        if (!/^botpress-/i.test(key)) {
          return result
        }
        const entry = resolveFromDir(projectLocation, key)
        if (!entry) {
          return result
        }
        const root = resolveModuleRootPath(entry)
        if (!root) {
          return result
        }

        // eslint-disable-next-line no-eval
        const modulePackage = eval('require')(path.join(root, 'package.json'))
        if (!modulePackage.botpress) {
          return result
        }

        return (
          result.push({
            name: key,
            root: root,
            homepage: modulePackage.homepage,
            settings: modulePackage.botpress,
            version: modulePackage.version,
            entry: entry
          }) && result
        )
      },
      []
    )
  }

<<<<<<< HEAD
  const getRandomCommunityHero = Promise.method(() => {
    const modulesCachePath = path.join(dataLocation, './modules-cache.json')

    return listAllCommunityModules().then(() => {
      const { modules } = JSON.parse(fs.readFileSync(modulesCachePath))

      const module = _.sample(modules)

      if (!module) {
        return {
          username: 'danyfs',
          github: 'https://github.com/danyfs',
          avatar: 'https://avatars1.githubusercontent.com/u/5629987?v=3',
          contributions: 'many',
          module: 'botpress'
        }
      }

      const hero = _.sample(module.contributors)

      return {
        username: hero.login,
        github: hero.html_url,
        avatar: hero.avatar_url,
        contributions: hero.contributions,
        module: module.name
      }
    })
  })
=======
  const listInstalledModules = () => {
    const packagePath = resolveProjectFile('package.json', projectLocation, true)
    const { dependencies } = JSON.parse(fs.readFileSync(packagePath))
    const prodDeps = _.keys(dependencies)

    return _.filter(prodDeps, dep => /botpress-.+/i.test(dep))
  }
>>>>>>> 1dddc13d

  const mapModuleList = modules => {
    const installed = listInstalledModules()
    return modules.map(mod => ({
      name: mod.name,
      stars: mod.github.stargazers_count,
      forks: mod.github.forks_count,
      docLink: mod.homepage,
      version: mod['dist-tags'].latest,
      keywords: mod.keywords,
      fullName: mod.github.full_name,
      updated: mod.github.updated_at,
      issues: mod.github.open_issues_count,
      icon: mod.package.botpress.menuIcon,
      description: mod.description,
      installed: _.includes(installed, mod.name),
      license: mod.license,
      author: !mod.author.name ? mod.author : mod.author.name,
      title: mod.title,
      category: mod.category,
      featured: mod.featured,
      popular: mod.popular,
      official: mod.official
    }))
  }

  const listAllCommunityModules = Promise.method(() => {
    if (!fs) {
      return [] // TODO Fetch & return
    }

    const modulesCachePath = path.join(dataLocation, './modules-cache.json')
    if (!fs.existsSync(modulesCachePath)) {
      fs.writeFileSync(
        modulesCachePath,
        JSON.stringify({
          modules: [],
          updated: null
        })
      )
    }

    const { modules, updated } = JSON.parse(fs.readFileSync(modulesCachePath))

    if (updated && moment().diff(moment(updated), 'minutes') <= 30) {
      return mapModuleList(modules)
    }

    return Promise.props({
      newModules: fetchAllModules()
    }).then(({ newModules }) => {
      if (!newModules || !newModules.length) {
        if (modules.length > 0) {
          logger.debug('Fetched invalid modules. Report this to the Botpress Team.')
          return mapModuleList(modules)
        } else {
          newModules = newModules || []
        }
      }

      fs.writeFileSync(
        modulesCachePath,
        JSON.stringify({
          modules: newModules,
          updated: new Date()
        })
      )

      return mapModuleList(newModules)
    })
  })

<<<<<<< HEAD
=======
  const getRandomCommunityHero = Promise.method(() => {
    const modulesCachePath = path.join(dataLocation, './modules-cache.json')

    return listAllCommunityModules().then(() => {
      const { modules } = JSON.parse(fs.readFileSync(modulesCachePath))

      const module = _.sample(modules)

      if (!module) {
        return {
          username: 'danyfs',
          github: 'https://github.com/danyfs',
          avatar: 'https://avatars1.githubusercontent.com/u/5629987?v=3',
          contributions: 'many',
          module: 'botpress'
        }
      }

      const hero = _.sample(module.contributors)

      return {
        username: hero.login,
        github: hero.html_url,
        avatar: hero.avatar_url,
        contributions: hero.contributions,
        module: module.name
      }
    })
  })

>>>>>>> 1dddc13d
  const resolveModuleNames = names => {
    return names.map(name => {
      if (!name || typeof name !== 'string') {
        throw new TypeError('Expected module name to be a string')
      }

      let basename = path.basename(name)
      let prefix = ''

      if (basename !== name) {
        prefix = name.substr(0, name.length - basename.length - 1)
      }

      if (basename.replace(/botpress-?/i, '').length === 0) {
        throw new Error(`Invalid module name: ${basename}`)
      }

      if (!/^botpress-/i.test(basename)) {
        basename = `botpress-${basename}`
      }

      return prefix + basename
    })
  }

  const runSpawn = command => {
    return new Promise((resolve, reject) => {
      command.stdout.on('data', data => {
        log('info', data.toString())
      })

      command.stderr.on('data', data => {
        log('error', data.toString())
      })

      command.on('close', code => {
        if (code > 0) {
          reject()
        } else {
          resolve()
        }
      })
    })
  }

  const installModules = Promise.method((...names) => {
    const modules = resolveModuleNames(names)

    const install = spawn(npmCmd, ['install', '--save', ...modules], {
      cwd: projectLocation
    })

    log('info', 'Installing modules: ' + modules.join(', '))

    return runSpawn(install)
      .then(() => log('success', 'Modules successfully installed'))
      .catch(err => {
        log('error', 'An error occurred during modules installation.')
        throw err
      })
  })

  const uninstallModules = Promise.method((...names) => {
    const modules = resolveModuleNames(names)
    const uninstall = spawn(npmCmd, ['uninstall', '--save', ...modules], {
      cwd: projectLocation
    })

    log('info', `Uninstalling modules: ${modules.join(', ')}`)

    return runSpawn(uninstall)
      .then(() => log('success', 'Modules successfully removed'))
      .catch(err => {
        log('error', 'An error occurred during modules removal.')
        throw err
      })
  })

<<<<<<< HEAD
  const listInstalledModules = () => {
    const packagePath = resolveProjectFile('package.json', projectLocation, true)
    const { dependencies } = JSON.parse(fs.readFileSync(packagePath))
    const prodDeps = _.keys(dependencies)

    return _.filter(prodDeps, dep => /botpress-.+/i.test(dep))
  }

=======
>>>>>>> 1dddc13d
  return {
    listAllCommunityModules,
    getRandomCommunityHero,
    install: installModules,
    uninstall: uninstallModules,
    listInstalled: listInstalledModules,
    _scan: scanModules,
    _load: loadModules
  }
}<|MERGE_RESOLUTION|>--- conflicted
+++ resolved
@@ -130,37 +130,6 @@
     )
   }
 
-<<<<<<< HEAD
-  const getRandomCommunityHero = Promise.method(() => {
-    const modulesCachePath = path.join(dataLocation, './modules-cache.json')
-
-    return listAllCommunityModules().then(() => {
-      const { modules } = JSON.parse(fs.readFileSync(modulesCachePath))
-
-      const module = _.sample(modules)
-
-      if (!module) {
-        return {
-          username: 'danyfs',
-          github: 'https://github.com/danyfs',
-          avatar: 'https://avatars1.githubusercontent.com/u/5629987?v=3',
-          contributions: 'many',
-          module: 'botpress'
-        }
-      }
-
-      const hero = _.sample(module.contributors)
-
-      return {
-        username: hero.login,
-        github: hero.html_url,
-        avatar: hero.avatar_url,
-        contributions: hero.contributions,
-        module: module.name
-      }
-    })
-  })
-=======
   const listInstalledModules = () => {
     const packagePath = resolveProjectFile('package.json', projectLocation, true)
     const { dependencies } = JSON.parse(fs.readFileSync(packagePath))
@@ -168,7 +137,6 @@
 
     return _.filter(prodDeps, dep => /botpress-.+/i.test(dep))
   }
->>>>>>> 1dddc13d
 
   const mapModuleList = modules => {
     const installed = listInstalledModules()
@@ -241,8 +209,6 @@
     })
   })
 
-<<<<<<< HEAD
-=======
   const getRandomCommunityHero = Promise.method(() => {
     const modulesCachePath = path.join(dataLocation, './modules-cache.json')
 
@@ -273,7 +239,6 @@
     })
   })
 
->>>>>>> 1dddc13d
   const resolveModuleNames = names => {
     return names.map(name => {
       if (!name || typeof name !== 'string') {
@@ -352,17 +317,6 @@
       })
   })
 
-<<<<<<< HEAD
-  const listInstalledModules = () => {
-    const packagePath = resolveProjectFile('package.json', projectLocation, true)
-    const { dependencies } = JSON.parse(fs.readFileSync(packagePath))
-    const prodDeps = _.keys(dependencies)
-
-    return _.filter(prodDeps, dep => /botpress-.+/i.test(dep))
-  }
-
-=======
->>>>>>> 1dddc13d
   return {
     listAllCommunityModules,
     getRandomCommunityHero,
