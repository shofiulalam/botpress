import React, { Component } from 'react'
import classnames from 'classnames'
import _ from 'lodash'

import { Panel, Button } from 'react-bootstrap'

import EditableInput from '../common/EditableInput'
import ActionItem from '../common/action'

const style = require('./style.scss')

export default class SidePanel extends Component {
  state = {
    currentSection: null
  }

<<<<<<< HEAD
  removeAction(name, index) {
=======
  onAddActionClicked = options => {
    const { node } = this.props
    // console.log(options)
    const action = options.type === 'message' ? '@' + options.message : options.functionName

    const section = this.state.currentSection
    const copy = [...(node[section] || []), action]

    this.props.updateNode({
      [section]: copy
    })

    this.setState({
      currentSection: null
    })
  }

  removeAction = (name, index) => {
>>>>>>> 24549af8
    const clone = [...this.props.node[name]]
    _.pullAt(clone, [index])
    this.props.updateNode({
      [name]: clone
    })
  }

  moveAction(name, prevIndex, direction) {
    const clone = [...this.props.node[name]]
    const a = clone[prevIndex]
    const b = clone[prevIndex + direction]

    clone[prevIndex + direction] = a
    clone[prevIndex] = b

    this.props.updateNode({
      [name]: clone
    })
  }

  renameNode = text => {
    const newText = text.replace(/[^a-z0-9-_\.]/i, '').toLowerCase()

    if (newText.length > 0 && newText !== this.props.node.name) {
      this.props.updateNode({ name: newText })
    }
  }

  renderActionSection(section, title) {
    const { node } = this.props

    const items = node[section] || []

    const renderMoveUp = i => (i > 0 ? <a onClick={() => this.moveAction(section, i, -1)}>Up</a> : null)

    const renderMoveDown = i =>
      i < node[section].length - 1 ? <a onClick={() => this.moveAction(section, i, 1)}>Down</a> : null

    const handleAddAction = () =>
      this.setState({
        currentSection: section
      })

    return (
      <Panel style={style['section-' + section]} collapsible defaultExpanded={true} header={title}>
        {items.map((item, i) => (
          <ActionItem className={style.item} text={item}>
            <div className={style.actions}>
              <a onClick={() => this.removeAction(section, i)}>Remove</a>
              {renderMoveUp(i)}
              {renderMoveDown(i)}
            </div>
          </ActionItem>
        ))}
        <div className={style.actions}>
          <Button className={style.addAction} onClick={handleAddAction}>
            Add action
          </Button>
        </div>
      </Panel>
    )
  }

  renderConditionSection(section, title) {
    const { node } = this.props
    const items = node[section] || []

    return (
      <Panel style={style['section-' + section]} collapsible defaultExpanded={true} header={title}>
        {items.map((item, i) => (
          <ActionItem className={style.item} text={item.condition}>
            <div className={style.remove}>
              <a onClick={() => this.removeAction(section, i)}>Remove</a>
            </div>
          </ActionItem>
        ))}
        <div className={style.actions}>
          <Button className={style.addAction}>Add condition</Button>
        </div>
      </Panel>
    )
  }

  handleRemoveNode = () => {
    this.props.removeFlowNode(this.props.node.id)
  }

  renderBottomSection() {
    return (
      <div className={style.bottomSection}>
        <Button className={style.deleteNode} bsStyle="danger" onClick={this.handleRemoveNode}>
          Delete node
        </Button>
      </div>
    )
  }

  render() {
    const { node } = this.props

    return (
      <div className={classnames(style.node, style['standard-node'])}>
        <EditableInput value={node.name} className={style.name} onChanged={this.renameNode} />

        {this.renderActionSection('onEnter', 'On Enter')}
        {this.renderActionSection('onReceive', 'On Receive')}
        {this.renderConditionSection('next', 'Next nodes')}
<<<<<<< HEAD
        {::this.renderBottomSection()}
=======
        {this.renderBottomSection()}
>>>>>>> 24549af8
      </div>
    )
  }
}<|MERGE_RESOLUTION|>--- conflicted
+++ resolved
@@ -14,28 +14,7 @@
     currentSection: null
   }
 
-<<<<<<< HEAD
-  removeAction(name, index) {
-=======
-  onAddActionClicked = options => {
-    const { node } = this.props
-    // console.log(options)
-    const action = options.type === 'message' ? '@' + options.message : options.functionName
-
-    const section = this.state.currentSection
-    const copy = [...(node[section] || []), action]
-
-    this.props.updateNode({
-      [section]: copy
-    })
-
-    this.setState({
-      currentSection: null
-    })
-  }
-
   removeAction = (name, index) => {
->>>>>>> 24549af8
     const clone = [...this.props.node[name]]
     _.pullAt(clone, [index])
     this.props.updateNode({
@@ -143,11 +122,7 @@
         {this.renderActionSection('onEnter', 'On Enter')}
         {this.renderActionSection('onReceive', 'On Receive')}
         {this.renderConditionSection('next', 'Next nodes')}
-<<<<<<< HEAD
-        {::this.renderBottomSection()}
-=======
         {this.renderBottomSection()}
->>>>>>> 24549af8
       </div>
     )
   }
