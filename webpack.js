var webpack = require('webpack')
var path = require('path')
var CopyWebpackPlugin = require('copy-webpack-plugin')
<<<<<<< HEAD
var autoprefixer = require('autoprefixer')
=======
// var HardSourceWebpackPlugin = require('hard-source-webpack-plugin')
>>>>>>> d6660471
var nodeExternals = require('webpack-node-externals')
const UglifyJSPlugin = require('uglifyjs-webpack-plugin')
const HardSourceWebpackPlugin = require('hard-source-webpack-plugin')

var ExtensionsPlugin = require('./extensions/extensions-plugin')

var nodeConfig = {
  devtool: process.env.NODE_ENV === 'production' ? 'source-map' : 'eval-cheap-module-source-map',
  entry: [path.resolve(__dirname, './index.js')],
  output: {
    path: path.resolve(__dirname, './lib'),
    filename: 'node.bundle.js',
    libraryTarget: 'commonjs2',
    publicPath: __dirname
  },
  externals: [nodeExternals()],
  target: 'node',
  node: {
    __dirname: false
  },
  resolve: {
    extensions: ['.js'],
    alias: {
      '~': path.resolve(__dirname, './src'),
      '+': path.resolve(__dirname, './extensions/lite')
    }
  },
  module: {
<<<<<<< HEAD
    loaders: [
      {
        test: /\.js$/,
        loader: 'babel-loader',
        exclude: /node_modules/,
        query: {
          presets: ['latest', 'stage-0'],
          plugins: ['transform-object-rest-spread']
        }
      },
      {
        test: /\.json$/,
        loader: 'json-loader'
=======
    rules: [
      {
        test: /\.js$/,
        use: [
          {
            loader: 'babel-loader',
            options: {
              presets: ['latest', 'stage-0'],
              plugins: ['transform-object-rest-spread']
            }
          }
        ],
        exclude: /node_modules/
>>>>>>> d6660471
      }
    ]
  },
  plugins: [
    ExtensionsPlugin.beforeResolve,
    ExtensionsPlugin.afterResolve,
    new webpack.DefinePlugin({
      BP_EDITION: JSON.stringify(process.env.BOTPRESS_EDITION || 'lite')
    })
  ]
}

var webConfig = {
  bail: true,
  devtool: process.env.NODE_ENV === 'production' ? 'source-map' : 'eval-cheap-module-source-map',
  entry: {
    // vendor: [ // This doesn't work with lite.bundle.js
    //   'axios',
    //   'bluebird',
    //   'howler',
    //   'knex',
    //   'lodash',
    //   'moment',
    //   'react',
    //   'react-bootstrap',
    //   'react-codemirror',
    //   'react-dom',
    //   'react-jsonschema-form'
    // ],
    web: './src/web/index.jsx',
    lite: './src/web/lite.jsx'
  },
  output: {
    path: path.resolve(__dirname, './lib/web/js'),
    publicPath: '/js/',
    filename: '[name].bundle.js'
  },
  resolve: {
    extensions: ['.js', '.jsx', '.css'],
    alias: {
      '~': path.resolve(__dirname, './src/web'),
      '+': path.resolve(__dirname, './extensions/lite')
    }
  },
  plugins: [
    // new webpack.optimize.CommonsChunkPlugin({
    //   name: 'vendor',
    //   minChunks: Infinity
    // }),
    ExtensionsPlugin.beforeResolve,
    ExtensionsPlugin.afterResolve,
    new HardSourceWebpackPlugin(),
    new webpack.DefinePlugin({
      BP_EDITION: JSON.stringify(process.env.BOTPRESS_EDITION || 'lite'),
      'process.env': {
        NODE_ENV: JSON.stringify('production')
      }
    }),
<<<<<<< HEAD
    // new UglifyJSPlugin({
    //   compress: { warnings: false },
    //   comments: false,
    //   minimize: false,
    //   sourceMap: true
    // }),
    new webpack.NoErrorsPlugin(),
=======
    new UglifyJSPlugin({ sourceMap: true, cache: true }),
    new webpack.NoEmitOnErrorsPlugin(),
>>>>>>> d6660471
    new CopyWebpackPlugin([
      {
        from: path.resolve(__dirname, './src/web/index.html'),
        to: path.resolve(__dirname, './lib/web/index.html')
      },
      {
        from: path.resolve(__dirname, './src/web/lite.html'),
        to: path.resolve(__dirname, './lib/web/lite/index.html')
      },
      {
        from: path.resolve(__dirname, './src/web/img'),
        to: path.resolve(__dirname, './lib/web/img')
      },
      {
        from: path.resolve(__dirname, './src/web/audio'),
        to: path.resolve(__dirname, './lib/web/audio')
      }
    ])
    // TODO: Fix caching to take into account changes to extensions and environement variables
    // new HardSourceWebpackPlugin({
    //   cacheDirectory: __dirname + '/.cache/',
    //   recordsPath: __dirname + '/.cache/records.json',
    //   environmentPaths: {
    //     root: process.cwd(),
    //     directories: ['node_modules'],
    //     files: ['package.json', 'webpack.js'],
    //   }
    // })
  ],
  module: {
<<<<<<< HEAD
    loaders: [
      {
        test: /\.jsx?$/i,
        exclude: /node_modules/i,
        loader: 'babel-loader',
        query: {
          presets: ['latest', 'stage-0', 'react'],
          plugins: ['transform-object-rest-spread', 'transform-decorators-legacy'],
          compact: true,
          babelrc: false,
          cacheDirectory: true
=======
    rules: [
      {
        test: /\.jsx?$/i,
        exclude: /node_modules/i,
        use: {
          loader: 'babel-loader',
          options: {
            presets: ['latest', 'stage-0', 'react'],
            plugins: ['transform-object-rest-spread', 'transform-decorators-legacy'],
            compact: true,
            babelrc: false,
            cacheDirectory: true
          }
>>>>>>> d6660471
        }
      },
      {
        test: /\.scss$/,
<<<<<<< HEAD
        loaders: [
          'style',
          'css?modules&importLoaders=1&localIdentName=[name]__[local]___[hash:base64:5]',
          'postcss',
          'sass'
=======
        use: [
          { loader: 'style-loader' },
          {
            loader: 'css-loader',
            options: {
              modules: true,
              importLoaders: 1,
              localIdentName: '[name]__[local]___[hash:base64:5]'
            }
          },
          { loader: 'postcss-loader' },
          { loader: 'sass-loader' }
>>>>>>> d6660471
        ]
      },
      {
        test: /\.css$/,
<<<<<<< HEAD
        loaders: ['style', 'css']
      },
      {
        test: /\.woff|\.woff2|\.svg|.eot|\.ttf/,
        loader: 'file?name=../fonts/[name].[ext]'
      },
      {
        test: /\.json$/,
        loader: 'json-loader'
      }
    ]
  },
  postcss: [autoprefixer({ browsers: ['last 2 versions'] })]
=======
        use: ['style-loader', 'css-loader']
      },
      {
        test: /\.woff|\.woff2|\.svg|.eot|\.ttf/,
        use: [{ loader: 'file-loader', options: { name: '../fonts/[name].[ext]' } }]
      }
    ]
  }
>>>>>>> d6660471
}

var compiler = webpack([webConfig, nodeConfig])
var postProcess = function(err, stats) {
  if (err) {
    throw err
  }
  console.log(stats.toString('minimal'))
}

if (process.argv.indexOf('--compile') !== -1) {
  if (process.env.NODE_ENV !== 'production') {
    console.log('*****')
    console.log('WARNING: You are currently building Botpress in development; NOT generating a production build')
    console.log('Run with NODE_ENV=production to create a production build instead')
    console.log('*****')
  }
  compiler.run(postProcess)
} else if (process.argv.indexOf('--watch') !== -1) {
  compiler.watch(null, postProcess)
}

module.exports = { web: webConfig, node: nodeConfig }<|MERGE_RESOLUTION|>--- conflicted
+++ resolved
@@ -1,14 +1,9 @@
 var webpack = require('webpack')
 var path = require('path')
 var CopyWebpackPlugin = require('copy-webpack-plugin')
-<<<<<<< HEAD
-var autoprefixer = require('autoprefixer')
-=======
 // var HardSourceWebpackPlugin = require('hard-source-webpack-plugin')
->>>>>>> d6660471
 var nodeExternals = require('webpack-node-externals')
 const UglifyJSPlugin = require('uglifyjs-webpack-plugin')
-const HardSourceWebpackPlugin = require('hard-source-webpack-plugin')
 
 var ExtensionsPlugin = require('./extensions/extensions-plugin')
 
@@ -34,21 +29,6 @@
     }
   },
   module: {
-<<<<<<< HEAD
-    loaders: [
-      {
-        test: /\.js$/,
-        loader: 'babel-loader',
-        exclude: /node_modules/,
-        query: {
-          presets: ['latest', 'stage-0'],
-          plugins: ['transform-object-rest-spread']
-        }
-      },
-      {
-        test: /\.json$/,
-        loader: 'json-loader'
-=======
     rules: [
       {
         test: /\.js$/,
@@ -62,7 +42,6 @@
           }
         ],
         exclude: /node_modules/
->>>>>>> d6660471
       }
     ]
   },
@@ -114,25 +93,14 @@
     // }),
     ExtensionsPlugin.beforeResolve,
     ExtensionsPlugin.afterResolve,
-    new HardSourceWebpackPlugin(),
     new webpack.DefinePlugin({
       BP_EDITION: JSON.stringify(process.env.BOTPRESS_EDITION || 'lite'),
       'process.env': {
         NODE_ENV: JSON.stringify('production')
       }
     }),
-<<<<<<< HEAD
-    // new UglifyJSPlugin({
-    //   compress: { warnings: false },
-    //   comments: false,
-    //   minimize: false,
-    //   sourceMap: true
-    // }),
-    new webpack.NoErrorsPlugin(),
-=======
     new UglifyJSPlugin({ sourceMap: true, cache: true }),
     new webpack.NoEmitOnErrorsPlugin(),
->>>>>>> d6660471
     new CopyWebpackPlugin([
       {
         from: path.resolve(__dirname, './src/web/index.html'),
@@ -163,19 +131,6 @@
     // })
   ],
   module: {
-<<<<<<< HEAD
-    loaders: [
-      {
-        test: /\.jsx?$/i,
-        exclude: /node_modules/i,
-        loader: 'babel-loader',
-        query: {
-          presets: ['latest', 'stage-0', 'react'],
-          plugins: ['transform-object-rest-spread', 'transform-decorators-legacy'],
-          compact: true,
-          babelrc: false,
-          cacheDirectory: true
-=======
     rules: [
       {
         test: /\.jsx?$/i,
@@ -189,18 +144,10 @@
             babelrc: false,
             cacheDirectory: true
           }
->>>>>>> d6660471
         }
       },
       {
         test: /\.scss$/,
-<<<<<<< HEAD
-        loaders: [
-          'style',
-          'css?modules&importLoaders=1&localIdentName=[name]__[local]___[hash:base64:5]',
-          'postcss',
-          'sass'
-=======
         use: [
           { loader: 'style-loader' },
           {
@@ -213,26 +160,10 @@
           },
           { loader: 'postcss-loader' },
           { loader: 'sass-loader' }
->>>>>>> d6660471
         ]
       },
       {
         test: /\.css$/,
-<<<<<<< HEAD
-        loaders: ['style', 'css']
-      },
-      {
-        test: /\.woff|\.woff2|\.svg|.eot|\.ttf/,
-        loader: 'file?name=../fonts/[name].[ext]'
-      },
-      {
-        test: /\.json$/,
-        loader: 'json-loader'
-      }
-    ]
-  },
-  postcss: [autoprefixer({ browsers: ['last 2 versions'] })]
-=======
         use: ['style-loader', 'css-loader']
       },
       {
@@ -241,7 +172,6 @@
       }
     ]
   }
->>>>>>> d6660471
 }
 
 var compiler = webpack([webConfig, nodeConfig])
